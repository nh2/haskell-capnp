--- conflicted
+++ resolved
@@ -53,11 +53,10 @@
     let new = replaceBits (value `xor` def) old offset
     U.setData new idx struct
 
-<<<<<<< HEAD
 embedCapPtr :: M.WriteCtx m s => M.MutMsg s -> M.Client -> m (Maybe (U.Ptr (M.MutMsg s)))
 embedCapPtr msg client =
     Just . U.PtrCap <$> U.appendCap msg client
-=======
+
 -- | Get a pointer from a ByteString, where the root object is a struct with
 -- one pointer, which is the pointer we will retrieve. This is only safe for
 -- trusted inputs; it reads the message with a traversal limit of 'maxBound'
@@ -68,5 +67,4 @@
 getPtrConst :: C.IsPtr M.ConstMsg a => BS.ByteString -> a
 getPtrConst bytes = fromJust $ do
     msg <- decodeMessage bytes
-    evalLimitT maxBound $ U.rootPtr msg >>= U.getPtr 0 >>= C.fromPtr msg
->>>>>>> 50a32122
+    evalLimitT maxBound $ U.rootPtr msg >>= U.getPtr 0 >>= C.fromPtr msg