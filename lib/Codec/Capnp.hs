{-# LANGUAGE FlexibleContexts      #-}
{-# LANGUAGE MultiParamTypeClasses #-}
{-# LANGUAGE TypeFamilies          #-}
module Codec.Capnp
    ( newRoot
    , setRoot
    , getRoot
<<<<<<< HEAD
    , Get(..)
    , Set(..)
    , Has(..)
=======
    , encodeV
>>>>>>> cf8f0a90
    ) where

import Data.Capnp.Classes

import qualified Data.Capnp.Message as M
import qualified Data.Capnp.Untyped as U

-- | 'newRoot' allocates and returns a new value inside the message, setting
-- it as the root object of the message.
newRoot :: (ToStruct (M.MutMsg s) a, Allocate s a, M.WriteCtx m s)
    => M.MutMsg s -> m a
newRoot msg = do
    ret <- new msg
    setRoot ret
    pure ret

-- | 'setRoot' sets its argument to be the root object in its message.
setRoot :: (ToStruct (M.MutMsg s) a, M.WriteCtx m s) => a -> m ()
setRoot = U.setRoot . toStruct

-- | 'getRoot' returns the root object of a message.
getRoot :: (FromStruct msg a, U.ReadCtx m msg) => msg -> m a
getRoot msg = U.rootPtr msg >>= fromStruct

<<<<<<< HEAD
newtype Get a = Get { get :: a }
newtype Set a = Set { set :: a }
newtype Has a = Has { has :: a }
=======
-- | Convert a value to it's serialized form, as the root object of its
-- message.
encodeV ::
    ( U.RWCtx m s
    , Cerialize s a
    , ToStruct (M.MutMsg s) (Cerial (M.MutMsg s) a)
    ) =>
    a -> m (Cerial (M.MutMsg s) a)
encodeV value = do
    msg <- M.newMessage
    cerial <- cerialize msg value
    setRoot cerial
    pure cerial
>>>>>>> cf8f0a90
<|MERGE_RESOLUTION|>--- conflicted
+++ resolved
@@ -5,13 +5,10 @@
     ( newRoot
     , setRoot
     , getRoot
-<<<<<<< HEAD
     , Get(..)
     , Set(..)
     , Has(..)
-=======
     , encodeV
->>>>>>> cf8f0a90
     ) where
 
 import Data.Capnp.Classes
@@ -36,11 +33,10 @@
 getRoot :: (FromStruct msg a, U.ReadCtx m msg) => msg -> m a
 getRoot msg = U.rootPtr msg >>= fromStruct
 
-<<<<<<< HEAD
 newtype Get a = Get { get :: a }
 newtype Set a = Set { set :: a }
 newtype Has a = Has { has :: a }
-=======
+
 -- | Convert a value to it's serialized form, as the root object of its
 -- message.
 encodeV ::
@@ -53,5 +49,4 @@
     msg <- M.newMessage
     cerial <- cerialize msg value
     setRoot cerial
-    pure cerial
->>>>>>> cf8f0a90
+    pure cerial